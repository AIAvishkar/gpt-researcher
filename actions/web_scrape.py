--- conflicted
+++ resolved
@@ -19,10 +19,6 @@
 from selenium.webdriver.support import expected_conditions as EC
 from selenium.webdriver.support.wait import WebDriverWait
 from fastapi import WebSocket
-<<<<<<< HEAD
-#import chromedriver_autoinstaller
-=======
->>>>>>> 1d434469
 
 import processing.text as summary
 
@@ -35,10 +31,6 @@
 
 FILE_DIR = Path(__file__).parent.parent
 CFG = Config()
-<<<<<<< HEAD
-#chromedriver_autoinstaller.install()
-=======
->>>>>>> 1d434469
 
 
 async def async_browse(url: str, question: str, websocket: WebSocket) -> str:
